--- conflicted
+++ resolved
@@ -1,5 +1,3 @@
-<<<<<<< HEAD
-=======
 #if os(macOS) || os(iOS) || os(watchOS) || os(tvOS)
 import Darwin
 #elseif os(Linux) || os(FreeBSD) || os(Android)
@@ -9,7 +7,6 @@
 #else
 #error("Unsupported Platform")
 #endif
->>>>>>> 60fdfae9
 import SystemExtras
 import SystemPackage
 import WasmTypes
@@ -1389,16 +1386,12 @@
 
         for (guestPath, hostPath) in preopens {
             let fd = try hostPath.withCString { cHostPath in
-<<<<<<< HEAD
-                try FileDescriptor.open(cHostPath, .readOnly, options: .directory)
-=======
                 let fd = open(cHostPath, O_DIRECTORY)
                 if fd < 0 {
                     let errno = errno
                     throw WASIError(description: "Failed to open preopen path '\(hostPath)': \(String(cString: strerror(errno)))")
                 }
                 return FileDescriptor(rawValue: fd)
->>>>>>> 60fdfae9
             }
             if try fd.attributes().fileType.isDirectory {
                 _ = try fdTable.push(.directory(DirEntry(preopenPath: guestPath, fd: fd)))
@@ -1604,11 +1597,7 @@
                 throw WASIAbi.Errno.ENAMETOOLONG
             }
             path.withHostPointer(count: Int(maxPathLength)) { buffer in
-<<<<<<< HEAD
-                UnsafeMutableRawBufferPointer(buffer).copyMemory(from: UnsafeRawBufferPointer(bytes))
-=======
                 UnsafeMutableRawBufferPointer(buffer).copyBytes(from: bytes)
->>>>>>> 60fdfae9
             }
         }
     }
@@ -1669,16 +1658,9 @@
                 let rangeStart = buffer.baseAddress.raw.advanced(by: bufferUsed)
                 name.withUTF8 { bytes in
                     rangeStart.withHostPointer(count: Int(copyingBytes)) { hostBuffer in
-<<<<<<< HEAD
-                        hostBuffer.copyMemory(from: UnsafeRawBufferPointer(
-                            start: UnsafeRawPointer(bytes.baseAddress),
-                            count: Int(copyingBytes)
-                        ))
-=======
                         hostBuffer.copyMemory(
                             from: UnsafeRawBufferPointer(start: bytes.baseAddress, count: Int(copyingBytes))
                         )
->>>>>>> 60fdfae9
                     }
                 }
                 bufferUsed += copyingBytes
