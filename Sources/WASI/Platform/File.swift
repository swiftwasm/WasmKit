--- conflicted
+++ resolved
@@ -32,13 +32,8 @@
         // TODO: Use `writev`
         var bytesWritten: UInt32 = 0
         for iovec in buffer {
-<<<<<<< HEAD
-            try iovec.withHostBufferPointer {
-                _ = try fd.writeAll($0)
-=======
             bytesWritten += try iovec.withHostBufferPointer {
                 UInt32(try fd.write(UnsafeRawBufferPointer($0)))
->>>>>>> 60fdfae9
             }
         }
         return bytesWritten
@@ -47,13 +42,6 @@
     @inlinable
     func pwrite<Buffer: Sequence>(vectored buffer: Buffer, offset: WASIAbi.FileSize) throws -> WASIAbi.Size where Buffer.Element == WASIAbi.IOVec {
         // TODO: Use `pwritev`
-<<<<<<< HEAD
-        let savedOffset = try fd.seek(offset: 0, from: .current)
-        try fd.seek(offset: Int64(offset), from: .start)
-        let nwritten = try write(vectored: buffer)
-        try fd.seek(offset: savedOffset, from: .start)
-        return nwritten
-=======
         var currentOffset: Int64 = Int64(offset)
         for iovec in buffer {
             currentOffset += try iovec.withHostBufferPointer {
@@ -62,32 +50,14 @@
         }
         let nwritten = WASIAbi.FileSize(currentOffset) - offset
         return WASIAbi.Size(nwritten)
->>>>>>> 60fdfae9
     }
 
     @inlinable
     func read<Buffer: Sequence>(into buffer: Buffer) throws -> WASIAbi.Size where Buffer.Element == WASIAbi.IOVec {
-<<<<<<< HEAD
-        // TODO: Use `readv`
-        var nread: UInt32 = 0
-        for iovec in buffer {
-            try iovec.buffer.withHostPointer(count: Int(iovec.length)) { rawBufferStart in
-                var bufferStart = rawBufferStart.baseAddress!.bindMemory(
-                    to: UInt8.self, capacity: Int(iovec.length)
-                )
-                let bufferEnd = bufferStart + Int(iovec.length)
-                while bufferStart < bufferEnd {
-                    let remaining = bufferEnd - bufferStart
-                    let remainingBuffer = UnsafeMutableRawBufferPointer(start: bufferStart, count: remaining)
-                    bufferStart += try fd.read(into: remainingBuffer)
-                }
-                nread += iovec.length - UInt32(bufferEnd - bufferStart)
-=======
         var nread: UInt32 = 0
         for iovec in buffer {
             nread += try iovec.withHostBufferPointer {
                 try UInt32(fd.read(into: $0))
->>>>>>> 60fdfae9
             }
         }
         return nread
@@ -96,19 +66,12 @@
     @inlinable
     func pread<Buffer: Sequence>(into buffer: Buffer, offset: WASIAbi.FileSize) throws -> WASIAbi.Size where Buffer.Element == WASIAbi.IOVec {
         // TODO: Use `preadv`
-<<<<<<< HEAD
-        let savedOffset = try fd.seek(offset: 0, from: .current)
-        try fd.seek(offset: Int64(offset), from: .start)
-        let nread = try read(into: buffer)
-        try fd.seek(offset: savedOffset, from: .start)
-=======
         var nread: UInt32 = 0
         for iovec in buffer {
             nread += try iovec.withHostBufferPointer {
                 try UInt32(fd.read(fromAbsoluteOffset: Int64(offset + UInt64(nread)), into: $0))
             }
         }
->>>>>>> 60fdfae9
         return nread
     }
 }
